import ast
import json
import re
import textwrap
from typing import get_args, get_origin

import pydantic
from pydantic import TypeAdapter

from .base import Adapter

field_header_pattern = re.compile(r"\[\[ ## (\w+) ## \]\]")


class ChatAdapter(Adapter):
    def __init__(self):
        pass

    def format(self, signature, demos, inputs):
        messages = []

        # Extract demos where some of the output_fields are not filled in.
        incomplete_demos = [demo for demo in demos if not all(k in demo for k in signature.fields)]
        complete_demos = [demo for demo in demos if demo not in incomplete_demos]
        incomplete_demos = [
            demo
            for demo in incomplete_demos
            if any(k in demo for k in signature.input_fields) and any(k in demo for k in signature.output_fields)
        ]

        demos = incomplete_demos + complete_demos

        messages.append({"role": "system", "content": prepare_instructions(signature)})

        for demo in demos:
            messages.append(format_turn(signature, demo, role="user", incomplete=demo in incomplete_demos))
            messages.append(format_turn(signature, demo, role="assistant", incomplete=demo in incomplete_demos))

        messages.append(format_turn(signature, inputs, role="user"))

        return messages

    def parse(self, signature, completion, _parse_values=True):
        sections = [(None, [])]

        for line in completion.splitlines():
            match = field_header_pattern.match(line.strip())
            if match:
                sections.append((match.group(1), []))
            else:
                sections[-1][1].append(line)

        sections = [(k, "\n".join(v).strip()) for k, v in sections]

        fields = {}
        for k, v in sections:
            if (k not in fields) and (k in signature.output_fields):
                try:
                    fields[k] = parse_value(v, signature.output_fields[k].annotation) if _parse_values else v
                except Exception as e:
                    raise ValueError(
                        f"Error parsing field {k}: {e}.\n\n\t\tOn attempting to parse the value\n```\n{v}\n```"
                    )

        if list(fields.keys()) != list(signature.output_fields.keys()):
            # print("Expected", list(signature.output_fields.keys()), "but got", fields.keys(), "from", completion)
            raise ValueError(f"Expected {list(signature.output_fields.keys())} but got {fields.keys()}")

        return fields

<<<<<<< HEAD
    def format_completion(self, signature, outputs):
        reconstructed = []
        
        fields_dict = signature.output_fields

        field_name_output_map = {field: outputs[field] for field in fields_dict.keys()}

        for field, value in field_name_output_map.items():
            reconstructed.append(f"[[ ## {field} ## ]]")
            reconstructed.append(str(value))
            reconstructed.append("")  # Add an empty line for separation
        
        reconstructed.append("[[ ## completed ## ]]")

        result = "\n".join(reconstructed).strip()

        return result

=======
>>>>>>> 20bf9825

def format_blob(blob):
    if "\n" not in blob and "«" not in blob and "»" not in blob:
        return f"«{blob}»"

    modified_blob = blob.replace("\n", "\n    ")
    return f"«««\n    {modified_blob}\n»»»"


def format_list(items):
    if len(items) == 0:
        return "N/A"
    if len(items) == 1:
        return format_blob(items[0])

    return "\n".join([f"[{idx+1}] {format_blob(txt)}" for idx, txt in enumerate(items)])


def _format_field_value(value) -> str:
    if isinstance(value, list):
        return format_list(value)
    elif isinstance(value, pydantic.BaseModel):
        return value.model_dump_json()
    else:
        return str(value)


def format_fields(fields):
    output = []
    for k, v in fields.items():
        v = _format_field_value(v)
        output.append(f"[[ ## {k} ## ]]\n{v}")

    return "\n\n".join(output).strip()


def parse_value(value, annotation):
    if annotation is str:
        return str(value)
    parsed_value = value
    if isinstance(value, str):
        try:
            parsed_value = json.loads(value)
        except json.JSONDecodeError:
            try:
                parsed_value = ast.literal_eval(value)
            except (ValueError, SyntaxError):
                parsed_value = value
    return TypeAdapter(annotation).validate_python(parsed_value)


def format_turn(signature, values, role, incomplete=False):
    content = []

    if role == "user":
        field_names = signature.input_fields.keys()
        if incomplete:
            content.append("This is an example of the task, though some input or output fields are not supplied.")
    else:
        field_names, values = list(signature.output_fields.keys()) + ["completed"], {**values, "completed": ""}

    if not incomplete:
        if not set(values).issuperset(set(field_names)):
            raise ValueError(f"Expected {field_names} but got {values.keys()}")

    content.append(format_fields({k: values.get(k, "Not supplied for this particular example.") for k in field_names}))

    if role == "user":
<<<<<<< HEAD
        content.append(f"Respond with the corresponding output fields using the proper format of "
                         f"[[ ## <field_name> ## ]] followed by the field value. Start with the field "
                         f"{', then '.join(f'`[[ ## {f} ## ]]`' for f in signature.output_fields)}, "
                         f"and then ending with the marker for `completed`.")
=======
        content.append(
            "Respond with the corresponding output fields, starting with the field "
            + ", then ".join(f"`{f}`" for f in signature.output_fields)
            + ", and then ending with the marker for `completed`."
        )
>>>>>>> 20bf9825

    return {"role": role, "content": "\n\n".join(content).strip()}


def get_annotation_name(annotation):
    origin = get_origin(annotation)
    args = get_args(annotation)
    if origin is None:
        if hasattr(annotation, "__name__"):
            return annotation.__name__
        else:
            return str(annotation)
    else:
        args_str = ", ".join(get_annotation_name(arg) for arg in args)
        return f"{get_annotation_name(origin)}[{args_str}]"


def enumerate_fields(fields):
    parts = []
    for idx, (k, v) in enumerate(fields.items()):
        parts.append(f"{idx+1}. `{k}`")
        parts[-1] += f" ({get_annotation_name(v.annotation)})"
        parts[-1] += f": {v.json_schema_extra['desc']}" if v.json_schema_extra["desc"] != f"${{{k}}}" else ""

    return "\n".join(parts).strip()


def prepare_instructions(signature):
    parts = []
    parts.append("Your input fields are:\n" + enumerate_fields(signature.input_fields))
    parts.append("Your output fields are:\n" + enumerate_fields(signature.output_fields))
    parts.append("All interactions will be structured in the following way, with the appropriate values filled in.")

    parts.append(format_fields({f: f"{{{f}}}" for f in signature.input_fields}))
    parts.append(format_fields({f: f"{{{f}}}" for f in signature.output_fields}))
    parts.append(format_fields({"completed": ""}))

    instructions = textwrap.dedent(signature.instructions)
    objective = ("\n" + " " * 8).join([""] + instructions.splitlines())
    parts.append(f"In adhering to this structure, your objective is: {objective}")

    # parts.append("You will receive some input fields in each interaction. " +
    #              "Respond only with the corresponding output fields, starting with the field " +
    #              ", then ".join(f"`{f}`" for f in signature.output_fields) +
    #              ", and then ending with the marker for `completed`.")

    return "\n\n".join(parts).strip()<|MERGE_RESOLUTION|>--- conflicted
+++ resolved
@@ -68,7 +68,6 @@
 
         return fields
 
-<<<<<<< HEAD
     def format_completion(self, signature, outputs):
         reconstructed = []
         
@@ -86,9 +85,6 @@
         result = "\n".join(reconstructed).strip()
 
         return result
-
-=======
->>>>>>> 20bf9825
 
 def format_blob(blob):
     if "\n" not in blob and "«" not in blob and "»" not in blob:
@@ -157,18 +153,10 @@
     content.append(format_fields({k: values.get(k, "Not supplied for this particular example.") for k in field_names}))
 
     if role == "user":
-<<<<<<< HEAD
         content.append(f"Respond with the corresponding output fields using the proper format of "
                          f"[[ ## <field_name> ## ]] followed by the field value. Start with the field "
                          f"{', then '.join(f'`[[ ## {f} ## ]]`' for f in signature.output_fields)}, "
                          f"and then ending with the marker for `completed`.")
-=======
-        content.append(
-            "Respond with the corresponding output fields, starting with the field "
-            + ", then ".join(f"`{f}`" for f in signature.output_fields)
-            + ", and then ending with the marker for `completed`."
-        )
->>>>>>> 20bf9825
 
     return {"role": role, "content": "\n\n".join(content).strip()}
 
