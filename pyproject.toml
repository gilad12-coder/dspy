--- conflicted
+++ resolved
@@ -120,11 +120,9 @@
 psycopg2 = { version = "^2.9.9", optional = true }
 pgvector = { version = "^0.2.5", optional = true }
 structlog = "^24.1.0"
-<<<<<<< HEAD
 snowflake-snowpark-python = { version = "*",optional=true}
-=======
 jinja2 = "^3.1.3"
->>>>>>> b05394bb
+
 
 
 [tool.poetry.group.dev.dependencies]
